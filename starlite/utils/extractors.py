from typing import (
    TYPE_CHECKING,
    Any,
    Callable,
    Coroutine,
    Dict,
    Literal,
    Optional,
    Set,
    Tuple,
    Union,
    cast,
)

from typing_extensions import TypedDict

from starlite.connection.request import Request
from starlite.datastructures.upload_file import UploadFile
from starlite.enums import HttpMethod, RequestEncodingType
from starlite.parsers import parse_cookie_string

if TYPE_CHECKING:
    from starlite.connection import ASGIConnection
    from starlite.types import Method
    from starlite.types.asgi_types import HTTPResponseBodyEvent, HTTPResponseStartEvent


def obfuscate(values: Dict[str, Any], fields_to_obfuscate: Set[str]) -> Dict[str, Any]:
    """Obfuscate values in a dictionary, replacing values with `******`

    Args:
        values: A dictionary of strings
        fields_to_obfuscate: keys to obfuscate

    Returns:
        A dictionary with obfuscated strings
    """
    for key in values:
        if key.lower() in fields_to_obfuscate:
            values[key] = "*****"
    return values


RequestExtractorField = Literal[
    "path", "method", "content_type", "headers", "cookies", "query", "path_params", "body", "scheme", "client"
]

ResponseExtractorField = Literal["status_code", "headers", "body", "cookies"]


class ExtractedRequestData(TypedDict, total=False):
    """Dictionary representing extracted request data."""

    body: Coroutine
    client: Tuple[str, int]
    content_type: Tuple[str, Dict[str, str]]
    cookies: Dict[str, str]
    headers: Dict[str, str]
    method: "Method"
    path: str
    path_params: Dict[str, Any]
    query: Union[bytes, Dict[str, Any]]
    scheme: str


class ConnectionDataExtractor:
    """Utility class to extract data from an :class:`ASGIConnection <starlite.connection.ASGIConnection>`,
    :class:`Request <starlite.connection.Request>` or :class:`WebSocket <starlite.connection.WebSocket>` instance.
    """

    __slots__ = (
        "connection_extractors",
        "request_extractors",
        "parse_body",
        "parse_query",
        "obfuscate_headers",
        "obfuscate_cookies",
    )

    def __init__(
        self,
        extract_body: bool = True,
        extract_client: bool = True,
        extract_content_type: bool = True,
        extract_cookies: bool = True,
        extract_headers: bool = True,
        extract_method: bool = True,
        extract_path: bool = True,
        extract_path_params: bool = True,
        extract_query: bool = True,
        extract_scheme: bool = True,
        obfuscate_cookies: Optional[Set[str]] = None,
        obfuscate_headers: Optional[Set[str]] = None,
        parse_body: bool = False,
        parse_query: bool = False,
    ):
        """Initialize ``ConnectionDataExtractor``

        Args:
            extract_body: Whether to extract body, (for requests only).
            extract_client: Whether to extract the client (host, port) mapping.
            extract_content_type: Whether to extract the content type and any options.
            extract_cookies: Whether to extract cookies.
            extract_headers: Whether to extract headers.
            extract_method: Whether to extract the HTTP method, (for requests only).
            extract_path: Whether to extract the path.
            extract_path_params: Whether to extract path parameters.
            extract_query: Whether to extract query parameters.
            extract_scheme: Whether to extract the http scheme.
            obfuscate_headers: headers keys to obfuscate. Obfuscated values are replaced with '*****'.
            obfuscate_cookies: cookie keys to obfuscate. Obfuscated values are replaced with '*****'.
            parse_body: Whether to parse the body value or return the raw byte string, (for requests only).
            parse_query: Whether to parse query parameters or return the raw byte string.
        """
        self.parse_body = parse_body
        self.parse_query = parse_query
        self.obfuscate_headers = {h.lower() for h in (obfuscate_headers or set())}
        self.obfuscate_cookies = {c.lower() for c in (obfuscate_cookies or set())}
        self.connection_extractors: Dict[str, Callable[["ASGIConnection[Any, Any, Any, Any]"], Any]] = {}
        self.request_extractors: Dict[RequestExtractorField, Callable[["Request[Any, Any, Any]"], Any]] = {}
        if extract_scheme:
            self.connection_extractors["scheme"] = self.extract_scheme
        if extract_client:
            self.connection_extractors["client"] = self.extract_client
        if extract_path:
            self.connection_extractors["path"] = self.extract_path
        if extract_headers:
            self.connection_extractors["headers"] = self.extract_headers
        if extract_cookies:
            self.connection_extractors["cookies"] = self.extract_cookies
        if extract_query:
            self.connection_extractors["query"] = self.extract_query
        if extract_path_params:
            self.connection_extractors["path_params"] = self.extract_path_params
        if extract_method:
            self.request_extractors["method"] = self.extract_method
        if extract_content_type:
            self.request_extractors["content_type"] = self.extract_content_type
        if extract_body:
            self.request_extractors["body"] = self.extract_body

    def __call__(self, connection: "ASGIConnection[Any, Any, Any, Any]") -> ExtractedRequestData:
        """Extract data from the connection, returning a dictionary of values.

        Notes:
            - The value for ``body`` - if present - is an unresolved Coroutine and as such should be awaited by the receiver.

        Args:
            connection: An ASGI connection or its subclasses.

        Returns:
            A string keyed dictionary of extracted values.
        """
        extractors = (
            {**self.connection_extractors, **self.request_extractors}  # type: ignore
            if isinstance(connection, Request)
            else self.connection_extractors
        )
        return cast("ExtractedRequestData", {key: extractor(connection) for key, extractor in extractors.items()})

    @staticmethod
<<<<<<< HEAD
    def extract_scheme(connection: "ASGIConnection[Any, Any, Any, Any]") -> str:
        """Extract the scheme from an `ASGIConnection`
=======
    def extract_scheme(connection: "ASGIConnection[Any, Any, Any]") -> str:
        """Extract the scheme from an ``ASGIConnection``
>>>>>>> d19dfc1e

        Args:
            connection: An :class:`ASGIConnection <starlite.connection.ASGIConnection>` instance.

        Returns:
            The connection's scope["scheme"] value
        """
        return connection.scope["scheme"]

    @staticmethod
<<<<<<< HEAD
    def extract_client(connection: "ASGIConnection[Any, Any, Any, Any]") -> Tuple[str, int]:
        """Extract the client from an `ASGIConnection`
=======
    def extract_client(connection: "ASGIConnection[Any, Any, Any]") -> Tuple[str, int]:
        """Extract the client from an ``ASGIConnection``
>>>>>>> d19dfc1e

        Args:
            connection: An :class:`ASGIConnection <starlite.connection.ASGIConnection>` instance.

        Returns:
            The connection's scope["client"] value or a default value.
        """
        return connection.scope.get("client") or ("", 0)

    @staticmethod
<<<<<<< HEAD
    def extract_path(connection: "ASGIConnection[Any, Any, Any, Any]") -> str:
        """Extract the path from an `ASGIConnection`
=======
    def extract_path(connection: "ASGIConnection[Any, Any, Any]") -> str:
        """Extract the path from an ``ASGIConnection``
>>>>>>> d19dfc1e

        Args:
            connection: An :class:`ASGIConnection <starlite.connection.ASGIConnection>` instance.

        Returns:
            The connection's scope["path"] value
        """
        return connection.scope["path"]

<<<<<<< HEAD
    def extract_headers(self, connection: "ASGIConnection[Any, Any, Any, Any]") -> Dict[str, str]:
        """Extract headers from an `ASGIConnection`
=======
    def extract_headers(self, connection: "ASGIConnection[Any, Any, Any]") -> Dict[str, str]:
        """Extract headers from an ``ASGIConnection``
>>>>>>> d19dfc1e

        Args:
            connection: An :class:`ASGIConnection <starlite.connection.ASGIConnection>` instance.

        Returns:
            A dictionary with the connection's headers.
        """
        headers = {k.decode("latin-1"): v.decode("latin-1") for k, v in connection.scope["headers"]}
        return obfuscate(headers, self.obfuscate_headers) if self.obfuscate_headers else headers

<<<<<<< HEAD
    def extract_cookies(self, connection: "ASGIConnection[Any, Any, Any, Any]") -> Dict[str, str]:
        """Extract cookies from an `ASGIConnection`
=======
    def extract_cookies(self, connection: "ASGIConnection[Any, Any, Any]") -> Dict[str, str]:
        """Extract cookies from an ``ASGIConnection``
>>>>>>> d19dfc1e

        Args:
            connection: An :class:`ASGIConnection <starlite.connection.ASGIConnection>` instance.

        Returns:
            A dictionary with the connection's cookies.
        """
        return obfuscate(connection.cookies, self.obfuscate_cookies) if self.obfuscate_cookies else connection.cookies

<<<<<<< HEAD
    def extract_query(self, connection: "ASGIConnection[Any, Any, Any, Any]") -> Any:
        """Extract query from an `ASGIConnection`
=======
    def extract_query(self, connection: "ASGIConnection[Any, Any, Any]") -> Any:
        """Extract query from an ``ASGIConnection``
>>>>>>> d19dfc1e

        Args:
            connection: An :class:`ASGIConnection <starlite.connection.ASGIConnection>` instance.

        Returns:
            Either a dictionary with the connection's parsed query string or the raw query byte-string.
        """
        return connection.query_params.dict() if self.parse_query else connection.scope.get("query_string", b"")

    @staticmethod
<<<<<<< HEAD
    def extract_path_params(connection: "ASGIConnection[Any, Any, Any, Any]") -> Dict[str, Any]:
        """Extract the path parameters from an `ASGIConnection`
=======
    def extract_path_params(connection: "ASGIConnection[Any, Any, Any]") -> Dict[str, Any]:
        """Extract the path parameters from an ``ASGIConnection``
>>>>>>> d19dfc1e

        Args:
            connection: An :class:`ASGIConnection <starlite.connection.ASGIConnection>` instance.

        Returns:
            A dictionary with the connection's path parameters.
        """
        return connection.path_params

    @staticmethod
<<<<<<< HEAD
    def extract_method(request: "Request[Any, Any, Any]") -> "Method":
        """Extract the method from an `ASGIConnection`
=======
    def extract_method(request: "Request[Any, Any]") -> "Method":
        """Extract the method from an ``ASGIConnection``
>>>>>>> d19dfc1e

        Args:
            request: A :class:`Request <starlite.connection.Request>` instance.

        Returns:
            The request's scope["method"] value.
        """
        return request.scope["method"]

    @staticmethod
<<<<<<< HEAD
    def extract_content_type(request: "Request[Any, Any, Any]") -> Tuple[str, Dict[str, str]]:
        """Extract the content-type from an `ASGIConnection`
=======
    def extract_content_type(request: "Request[Any, Any]") -> Tuple[str, Dict[str, str]]:
        """Extract the content-type from an ``ASGIConnection``
>>>>>>> d19dfc1e

        Args:
            request: A :class:`Request <starlite.connection.Request>` instance.

        Returns:
            A tuple containing the request's parsed 'Content-Type' header.
        """
        return request.content_type

<<<<<<< HEAD
    async def extract_body(self, request: "Request[Any, Any, Any]") -> Any:
        """Extract the body from an `ASGIConnection`
=======
    async def extract_body(self, request: "Request[Any, Any]") -> Any:
        """Extract the body from an ``ASGIConnection``
>>>>>>> d19dfc1e

        Args:
            request: A :class:`Request <starlite.connection.Request>` instance.

        Returns:
            Either the parsed request body or the raw byte-string.
        """
        if request.method != HttpMethod.GET:
            if not self.parse_body:
                return await request.body()
            request_encoding_type = request.content_type[0]
            if request_encoding_type == RequestEncodingType.JSON:
                return await request.json()
            form_data = await request.form()
            if request_encoding_type == RequestEncodingType.URL_ENCODED:
                return dict(form_data)
            return {
                key: repr(value) if isinstance(value, UploadFile) else value for key, value in form_data.multi_items()
            }
        return None


class ExtractedResponseData(TypedDict, total=False):
    """Dictionary representing extracted response data."""

    body: bytes
    status_code: int
    headers: Dict[str, str]
    cookies: Dict[str, str]


class ResponseDataExtractor:
    """Utility class to extract data from a ``Message``"""

    __slots__ = ("extractors", "parse_headers", "obfuscate_headers", "obfuscate_cookies")

    def __init__(
        self,
        extract_body: bool = True,
        extract_cookies: bool = True,
        extract_headers: bool = True,
        extract_status_code: bool = True,
        obfuscate_cookies: Optional[Set[str]] = None,
        obfuscate_headers: Optional[Set[str]] = None,
    ):
        """Initialize ``ResponseDataExtractor`` with options.

        Args:
            extract_body: Whether to extract the body.
            extract_cookies: Whether to extract the cookies.
            extract_headers: Whether to extract the headers.
            extract_status_code: Whether to extract the status code.
            obfuscate_cookies: cookie keys to obfuscate. Obfuscated values are replaced with '*****'.
            obfuscate_headers: headers keys to obfuscate. Obfuscated values are replaced with '*****'.
        """
        self.obfuscate_headers = {h.lower() for h in (obfuscate_headers or set())}
        self.obfuscate_cookies = {c.lower() for c in (obfuscate_cookies or set())}
        self.extractors: Dict[
            ResponseExtractorField, Callable[[Tuple["HTTPResponseStartEvent", "HTTPResponseBodyEvent"]], Any]
        ] = {}
        if extract_body:
            self.extractors["body"] = self.extract_response_body
        if extract_status_code:
            self.extractors["status_code"] = self.extract_status_code
        if extract_headers:
            self.extractors["headers"] = self.extract_headers
        if extract_cookies:
            self.extractors["cookies"] = self.extract_cookies

    def __call__(self, messages: Tuple["HTTPResponseStartEvent", "HTTPResponseBodyEvent"]) -> ExtractedResponseData:
        """Extract data from the response, returning a dictionary of values.

        Args:
            messages: A tuple containing
                :class:`HTTPResponseStartEvent <starlite.types.asgi_types.HTTPResponseStartEvent>`
                and :class:`HTTPResponseBodyEvent <starlite.types.asgi_types.HTTPResponseBodyEvent>`.

        Returns:
            A string keyed dictionary of extracted values.
        """
        return cast("ExtractedResponseData", {key: extractor(messages) for key, extractor in self.extractors.items()})

    @staticmethod
    def extract_response_body(messages: Tuple["HTTPResponseStartEvent", "HTTPResponseBodyEvent"]) -> bytes:
        """Extract the response body from a ``Message``

        Args:
            messages: A tuple containing
                :class:`HTTPResponseStartEvent <starlite.types.asgi_types.HTTPResponseStartEvent>`
                and :class:`HTTPResponseBodyEvent <starlite.types.asgi_types.HTTPResponseBodyEvent>`.

        Returns:
            The Response's body as a byte-string.
        """
        return messages[1]["body"]

    @staticmethod
    def extract_status_code(messages: Tuple["HTTPResponseStartEvent", "HTTPResponseBodyEvent"]) -> int:
        """Extract a status code from a ``Message``

        Args:
            messages: A tuple containing
                :class:`HTTPResponseStartEvent <starlite.types.asgi_types.HTTPResponseStartEvent>`
                and :class:`HTTPResponseBodyEvent <starlite.types.asgi_types.HTTPResponseBodyEvent>`.

        Returns:
            The Response's status-code.
        """
        return messages[0]["status"]

    def extract_headers(self, messages: Tuple["HTTPResponseStartEvent", "HTTPResponseBodyEvent"]) -> Dict[str, str]:
        """Extract headers from a ``Message``

        Args:
            messages: A tuple containing
                :class:`HTTPResponseStartEvent <starlite.types.asgi_types.HTTPResponseStartEvent>`
                and :class:`HTTPResponseBodyEvent <starlite.types.asgi_types.HTTPResponseBodyEvent>`.

        Returns:
            The Response's headers dict.
        """
        headers = {
            key.decode("latin-1"): value.decode("latin-1")
            for key, value in filter(lambda x: x[0].lower() != b"set-cookie", messages[0]["headers"])
        }
        return (
            obfuscate(
                headers,
                self.obfuscate_headers,
            )
            if self.obfuscate_headers
            else headers
        )

    def extract_cookies(self, messages: Tuple["HTTPResponseStartEvent", "HTTPResponseBodyEvent"]) -> Dict[str, str]:
        """Extract cookies from a ``Message``

        Args:
            messages: A tuple containing
                :class:`HTTPResponseStartEvent <starlite.types.asgi_types.HTTPResponseStartEvent>`
                and :class:`HTTPResponseBodyEvent <starlite.types.asgi_types.HTTPResponseBodyEvent>`.

        Returns:
            The Response's cookies dict.
        """
        cookie_string = ";".join(
            list(  # noqa: C417
                map(
                    lambda x: x[1].decode("latin-1"),
                    filter(lambda x: x[0].lower() == b"set-cookie", messages[0]["headers"]),
                )
            )
        )
        if cookie_string:
            parsed_cookies = parse_cookie_string(cookie_string)
            return obfuscate(parsed_cookies, self.obfuscate_cookies) if self.obfuscate_cookies else parsed_cookies
        return {}<|MERGE_RESOLUTION|>--- conflicted
+++ resolved
@@ -159,13 +159,8 @@
         return cast("ExtractedRequestData", {key: extractor(connection) for key, extractor in extractors.items()})
 
     @staticmethod
-<<<<<<< HEAD
     def extract_scheme(connection: "ASGIConnection[Any, Any, Any, Any]") -> str:
-        """Extract the scheme from an `ASGIConnection`
-=======
-    def extract_scheme(connection: "ASGIConnection[Any, Any, Any]") -> str:
         """Extract the scheme from an ``ASGIConnection``
->>>>>>> d19dfc1e
 
         Args:
             connection: An :class:`ASGIConnection <starlite.connection.ASGIConnection>` instance.
@@ -176,13 +171,8 @@
         return connection.scope["scheme"]
 
     @staticmethod
-<<<<<<< HEAD
     def extract_client(connection: "ASGIConnection[Any, Any, Any, Any]") -> Tuple[str, int]:
-        """Extract the client from an `ASGIConnection`
-=======
-    def extract_client(connection: "ASGIConnection[Any, Any, Any]") -> Tuple[str, int]:
         """Extract the client from an ``ASGIConnection``
->>>>>>> d19dfc1e
 
         Args:
             connection: An :class:`ASGIConnection <starlite.connection.ASGIConnection>` instance.
@@ -193,13 +183,8 @@
         return connection.scope.get("client") or ("", 0)
 
     @staticmethod
-<<<<<<< HEAD
     def extract_path(connection: "ASGIConnection[Any, Any, Any, Any]") -> str:
-        """Extract the path from an `ASGIConnection`
-=======
-    def extract_path(connection: "ASGIConnection[Any, Any, Any]") -> str:
         """Extract the path from an ``ASGIConnection``
->>>>>>> d19dfc1e
 
         Args:
             connection: An :class:`ASGIConnection <starlite.connection.ASGIConnection>` instance.
@@ -209,13 +194,8 @@
         """
         return connection.scope["path"]
 
-<<<<<<< HEAD
     def extract_headers(self, connection: "ASGIConnection[Any, Any, Any, Any]") -> Dict[str, str]:
-        """Extract headers from an `ASGIConnection`
-=======
-    def extract_headers(self, connection: "ASGIConnection[Any, Any, Any]") -> Dict[str, str]:
         """Extract headers from an ``ASGIConnection``
->>>>>>> d19dfc1e
 
         Args:
             connection: An :class:`ASGIConnection <starlite.connection.ASGIConnection>` instance.
@@ -226,13 +206,8 @@
         headers = {k.decode("latin-1"): v.decode("latin-1") for k, v in connection.scope["headers"]}
         return obfuscate(headers, self.obfuscate_headers) if self.obfuscate_headers else headers
 
-<<<<<<< HEAD
     def extract_cookies(self, connection: "ASGIConnection[Any, Any, Any, Any]") -> Dict[str, str]:
-        """Extract cookies from an `ASGIConnection`
-=======
-    def extract_cookies(self, connection: "ASGIConnection[Any, Any, Any]") -> Dict[str, str]:
         """Extract cookies from an ``ASGIConnection``
->>>>>>> d19dfc1e
 
         Args:
             connection: An :class:`ASGIConnection <starlite.connection.ASGIConnection>` instance.
@@ -242,13 +217,8 @@
         """
         return obfuscate(connection.cookies, self.obfuscate_cookies) if self.obfuscate_cookies else connection.cookies
 
-<<<<<<< HEAD
     def extract_query(self, connection: "ASGIConnection[Any, Any, Any, Any]") -> Any:
-        """Extract query from an `ASGIConnection`
-=======
-    def extract_query(self, connection: "ASGIConnection[Any, Any, Any]") -> Any:
         """Extract query from an ``ASGIConnection``
->>>>>>> d19dfc1e
 
         Args:
             connection: An :class:`ASGIConnection <starlite.connection.ASGIConnection>` instance.
@@ -259,13 +229,8 @@
         return connection.query_params.dict() if self.parse_query else connection.scope.get("query_string", b"")
 
     @staticmethod
-<<<<<<< HEAD
     def extract_path_params(connection: "ASGIConnection[Any, Any, Any, Any]") -> Dict[str, Any]:
-        """Extract the path parameters from an `ASGIConnection`
-=======
-    def extract_path_params(connection: "ASGIConnection[Any, Any, Any]") -> Dict[str, Any]:
         """Extract the path parameters from an ``ASGIConnection``
->>>>>>> d19dfc1e
 
         Args:
             connection: An :class:`ASGIConnection <starlite.connection.ASGIConnection>` instance.
@@ -276,13 +241,8 @@
         return connection.path_params
 
     @staticmethod
-<<<<<<< HEAD
     def extract_method(request: "Request[Any, Any, Any]") -> "Method":
-        """Extract the method from an `ASGIConnection`
-=======
-    def extract_method(request: "Request[Any, Any]") -> "Method":
         """Extract the method from an ``ASGIConnection``
->>>>>>> d19dfc1e
 
         Args:
             request: A :class:`Request <starlite.connection.Request>` instance.
@@ -293,13 +253,8 @@
         return request.scope["method"]
 
     @staticmethod
-<<<<<<< HEAD
     def extract_content_type(request: "Request[Any, Any, Any]") -> Tuple[str, Dict[str, str]]:
-        """Extract the content-type from an `ASGIConnection`
-=======
-    def extract_content_type(request: "Request[Any, Any]") -> Tuple[str, Dict[str, str]]:
         """Extract the content-type from an ``ASGIConnection``
->>>>>>> d19dfc1e
 
         Args:
             request: A :class:`Request <starlite.connection.Request>` instance.
@@ -309,13 +264,8 @@
         """
         return request.content_type
 
-<<<<<<< HEAD
     async def extract_body(self, request: "Request[Any, Any, Any]") -> Any:
-        """Extract the body from an `ASGIConnection`
-=======
-    async def extract_body(self, request: "Request[Any, Any]") -> Any:
         """Extract the body from an ``ASGIConnection``
->>>>>>> d19dfc1e
 
         Args:
             request: A :class:`Request <starlite.connection.Request>` instance.
