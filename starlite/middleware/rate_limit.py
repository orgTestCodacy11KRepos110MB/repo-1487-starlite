--- conflicted
+++ resolved
@@ -137,13 +137,8 @@
 
         return send_wrapper
 
-<<<<<<< HEAD
     def cache_key_from_request(self, request: "Request[Any, Any, Any]") -> str:
-        """Get a cache-key from a `Request`
-=======
-    def cache_key_from_request(self, request: "Request[Any, Any]") -> str:
         """Get a cache-key from a ``Request``
->>>>>>> d19dfc1e
 
         Args:
             request: A :class:`Request <starlite.connection.Request>` instance.
